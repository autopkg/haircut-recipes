# -*- coding: utf-8 -*-
#
# Copyright 2022 Matthew Warren
#
# Licensed under the Apache License, Version 2.0 (the "License");
# you may not use this file except in compliance with the License.
# You may obtain a copy of the License at
#
#     http://www.apache.org/licenses/LICENSE-2.0
#
# Unless required by applicable law or agreed to in writing, software
# distributed under the License is distributed on an "AS IS" BASIS,
# WITHOUT WARRANTIES OR CONDITIONS OF ANY KIND, either express or implied.
# See the License for the specific language governing permissions and
# limitations under the License.
# Extended to extract icons from Windows PE-files. 20220807, Hm
"""
AppIconExtractor

This is a processor for AutoPkg.

Important! You *must* install the Pillow library to AutoPkg's Python framework.
You can do this by running:

/usr/local/autopkg/python -m pip install --upgrade Pillow
And on Windows:
pip install icoextract
"""

import plistlib
import base64
import io
import os


from autopkglib import Processor, ProcessorError
from autopkglib.DmgMounter import DmgMounter
from autopkglib import is_mac, is_windows

try:
    from PIL import Image
    if is_windows():
        import icoextract
except (ImportError, ModuleNotFoundError):
    raise ProcessorError(
        "The Pillow library is required, but was not found. "
        "Please run the following command to install the library: "
        "/usr/local/autopkg/python -m pip install --upgrade Pillow"
    )

__all__ = ["AppIconExtractor.py"]


# Default icon strings
DEFAULT_ICON_UPDATE = "iVBORw0KGgoAAAANSUhEUgAAAEAAAABACAYAAACqaXHeAAAGcElEQVR4nO2bC1AUdRzHf3vHLfhITXME0vJBok5ODyUtSknMmaYyc8bRykep+JiGfNVENU6FpThT6ABWYpqhQw7ZaNM0ZoM2PMTCMq0UAYnMCNReAiJ3x936/S0udwsHHOzeISyfme/8/sfjdn/f++/v/9g9gbwgIu5qEMJEKBQKvq4QiCOL2/0hr95PBySoGqqCKiEllkE5UNaxhB7FiK3S7Akjaf7dg9B8aBbUF+pMlENZ0BaYkYvoEQFqApIfiLAbmgZ1dpxQCvQqjKhBVNHEACQ/GSEd4u7elSiBFsKEbMQGVAYg+SkI30BmqCsiQVNhwmFEmQYDkDwXsxPQIKgrUwqNhQlXEOsNQPImhEzoYcgIpMCAWMQGA6YhHISMggRFwYRsxYA0hHmQkciAAbMFJN8LLy5AHI1EBQwIYQOM1v3dCWcDFqCxk4xJDBvwChoJkBFJYwMS0VgFGZFMNiAdjachI5LPBhxCYwpkRArYgFNojIFuCPr3FmjwAIF+PufEK59Txgb8jcYAqEMxm4jWPGGhJyPMZMFS7GyFRG9k2Ki4XMJvfUYlG8BWyzPCjiIACa+bY6HoO9Fwo7JGohe226nwLz5Fn+BkA3xqcWtw8huesdDkMWh4oAqnxyacKfONCR1qAHf1hGdFemg0+n8LVNVK9OIOO506r78JHWaAGEC0ca5IkeEtJ69wxUoUu8NGv/6hrwkdYgAn/958kSbc4V3yCjUwYcXHNjqp4wjhdwMCLUSJC0SKGKFO/nipk4L7CRR6s6se78t30FP34Tpxo8ZGtBImnPhdHxP8akAPsT75ccPVyf9XLdHcZBvtihXleYDC0lQbTR9vpsfuVZtwFSas2mmTTdOKXw3YhOQjR6mTr64lWoZEi8qdlBMfJPcQhZVI8ocSJ21+TqTxjXpMrR07OMlWOndJ2+n7zYChAwXKWB2IlgsrkuDCpnTn79YHkcnVAejlXTbKOu2knug5yYtEGnub2oSMPAe9+yXeRAN+M2AIprd71wSScD3BOgfRS0gwr7A+eaapAXYYgD8EvYOIPogRKTzUZUJaVh2lfF2HVvvRxYB+vQSaiIp+tMhJlzF7a45ljwTQnMgAunhZoqQDdso940qeackAho+z+vEAih5rpuO/OSl+r50uVTZ/PG/QbMBdt5toy2JRHtps+DBittqo4E91Yu4E4Rq34u8kD0dtzQAF5Vh6oNmAuBkWmjnBVaXTc+to81ftOztvDdATzQakLhXp7qGu6/IIrmkeotpDtwHdBnQb0PkMSHpepIkjXQb8iOFp+ba2G8CVPXcdBns3eJL0fXHzI4oeaDaAt7FmP+AaBf6pkujR9Vi2tZGwYIHSV6hnitM3Wqnif02n1yqaDeAhkIdCd6LjrfJOTlvgyQ3vDCnwgifqzVqP8wU90WwAX/9cB9xZu8dOB0+27dp9baaFZmBDVIG3wOanwAUfo9mAPj0Fylyr7ro8PZ2VaJU3MLyBu//u2EAyuUoJHfjJgV1hbQsdb9BsAJO8sOnuzv5jDkrYZydnK+/Oy18upPcMU///mjQb5RT4tgAyuhgw5BaBPkUB40ruDi9z3/rMTmX/ej4Ef/JvzxFp+CC3sQ/wImn1J77v/owuBjBLpgbQ4uhGDgAuZnmFDiq5IMk3O7iojQwRKAyKDDdTY9N4kTN7k7VZ0/RGNwM4kT0rA+XbWlr46FAdpWbCBT+hmwEMb3rw9hVfEu3hC9SNDftRN3x/6TfABvDh2nfGHuiLUSFuRv2mhbfwnv82fOq8lPYz8q0xfsr6JkhXRg820fRxZvlaDws2US/1SCkPlUW48Xkad3syjjpa3EnyIfLN0TI0QiGfEoL9/hGo9lwUi1EM+cbnDYB8e7wAjVGQEZEfkMhHIwIyIvIjMploRENGRH5IKg2NeZARkR+TW4LGVsiIxLABXAC5EBqRcHkCBBMuIgyEjET9w9JosAGfI8yEjET94/JosAFRRHQYkl8bAJ6Fub4wwcCE9xGWQ0ZA/ZUZBgb0RvgFGkpdm1JI/aUpBZgwBYEnRqqfdyEkKBrJf4so0yRRmDAJYTsUBnUlzkKLkHw2YgNNDGBgQg+Ed6AVkAnqzDihJOh1JF+DqMKjAQow4n6E5VAUYcMH6kych7KgD5H4EUSPCJBXwIxhCJOhSdCtUJ9G4iJqgvyBE6qGKhupDMqG+OvzpYitcg1QTKUjdRHwugAAAABJRU5ErkJggg=="
DEFAULT_ICON_INSTALL = "iVBORw0KGgoAAAANSUhEUgAAAEAAAABACAYAAACqaXHeAAAFZElEQVR4nO2be0yVdRjHn3O0mXlHwEslgjeWt3nJYSoe0azV1lZbdy8laho1tVx3t/7IZTfmCNRKliOzjdXWVqtFgICURc1MMiJuGiMF0RSIFeE5fZ73BIcXMGid8xbnPR/22fP8zplyfl/e83vf97zvcUgvSCy643JKHI7F0X85BrWq2odhr/4/P+DBJmzEBmyrNXgI89PnZZZRe+SSL5hJ63MLcRXejsOwL3EK8zGNMAqp3eLALjD5CMp+XI59HTem4pME0Uw10SUAJr+YcgB1cw8mKnANIRRQ2zEFwOQTKFnYD4MRDy4jhFyqQXsATF4Xs6M4CoOZKpxOCL9SvQEweSclG5egHUglgIep7QEsp3yCdsGDLkIoaAsgg7IS7UQmAdzpYPKDGNSiVjtxmgDGaAB22/w7MkUDWE2zT+zJOg3gcZodaEcyNIBkmi1oR7I1gAM0d6MdKdIAcmgS0I6UaADHaa5BS4kaFCMLw13i9rilsD5PqptPyH9AjQZQTzMSLeOqgePk2Wkv0Xnx8PNM8Rap/U1P4S2lQQNw0xhHhFZxb1SiLIlcTucj6/SHkln9Fp2luDUAD42lbJ2yTWKHTqPzcez8EUkpe4HOWkIBhAIIBRAKIBQA1VJCAYQCCAUQCiAUQCiAIAxg0pBYuXnMrRI+IEJya7Ok4Ey2tHpaecbMPwmgv+MycUVeb5w96unyR6fel/KmUp7xD34LwMHP9hk7JXKAXmL0cuSXItlTsZMPPS4y8tHbAPo5+knSxK0yY/hsRl40BP3sQD9D8Ad+C0D/6jtm6GV4M1+eLZS9lam8XN+v2TL5KZk6bCadDw1rV/krdF6cDqc8MGGTzBkRx8jMY98mybmWerp/j98CULZN3SFRV0TTmTl0JlcyTrxOBN5f9eDER2X2iHl0Pg6fLZD0yjQ6XhQ/iTFJEjdyESMzFU0/yvMl2+j8g18D0M168+QnjPdtZ3JqP5Z3ftonyproJLkuPJ7OR17dp7L/5F46LlKOXyeLI5bRmWlx/y7Jpdv/n2tAG9OHzZKkSVsJoT8jM2+fTJeDdVmygo/EXCxqHWn7SGzZqJvkrnGrecRMi7vFWCN+aPiOkf/wewDKzOFzjM1cF7GOXGQxTC59TqYPnyU3jr6FR3x88PO7UtpYIo+wPjg7/btWzx/yatmLcvzCMUb+JSABKPoe3zBhc5fJNLY2GCv+gnCXdCSPLWNu2HwZ3H8IIx+6G00re1mKL3zDyP8ELABlblicrI/ZRAhORj50MdSFriPdPaZbzO7yZDl6/mtGgSGgASjzwhbI2piHuoTQE3rsoMcQunsMJAEPQNHdme7WOv+FL4VeLXqjMkW+OneYUWCxJABF3/P3RW8ggr8PQd8K6Rw4fcEBlBVYFoCyKCJBVo1fTwTdh6CTf7Nqt3xen8/IGjQAt1a0BD2xWRG1ls6MTl6PFvWo0UKMS2MNNOZ9T4BZEnmD3BN1P6l7c9fJ60GSHg1ajHFxtIZmLFpK7NCpEh++lKl7OG3O4SDoex61HOPyeAlNLNoR4wYJ3dFei3bEuEUmm2Yp2hHjJqkMmpVoR4zb5NbTvIZ2ZJ0GoAugLoR2ZIqxIyaEOkoE2gnvzdI0GsB7lNvQTnhvl6fRAFwiosegxtgG6PmP7wsTCiHsomxEO2D+yoxCAIMpxThegpsqNH9pqg1CSKDogZHp8SDCg0uZ/EGqQZeJEkI8JR0nYjBRjolMvoDaTpcAFEIYSNmOm9CJfRk3puDTTL6ZaqLbANogiPmUjegSkauxL1GN+biHiX9G7RYH9grCiKYsxni8Eod2UhdRJ1qBG5uwoZM1WID69fkqao/8Ce/EU3dObVaHAAAAAElFTkSuQmCC"
DEFAULT_ICON_UNINSTALL = "iVBORw0KGgoAAAANSUhEUgAAAEAAAABACAYAAACqaXHeAAAG5UlEQVR4nO2beVATVxzH324SNgEMAYoUbUFtQbygasfazmj/sF4wFKnVWscDRdupLYwKHj08ilOtCspUaTsoUo+xTrWHMlSndDqtrSNjx0HReqM0FRXkCCHHhiSb/t5mQkVCsmx205rtZybD77vZhHy/+3b37b63BOJAUVaJpo9dnxnEWJ6mmI4nKQf9uIoxRwXbTWGhjCFYbdNToUw7wenLBMABL5pQOmhSydCkym4hKWsHEWQxykJam+RRp3RyzYElZdmVsJpXevzNYJoMtevf6m+pzx5ivpQQwph6XPe/SKtMw2ipuNt1yoGbF32R+ykscotbUzsXFCcmm879lmi+EgnykYYBi2dCnztfq4p/aWnpG02wqAvdAiidX5AzTv/LtnC7TgYyYGhU9LWe7vNCLrSGHSA76RIAmM9NbS0vkEFugQg+dpSHp+dl7c0rhJKlM4AdC4uTprQer9bY20iQAUujPMpWGT6lP+wOjSCdAcABTz6mvaoxnr4eDjLggWNCTerBgmQonQHsmb/13bTWYxuhlAR4VzgWMS0HHw/YAH54Pad2pLF6EJSSoSY46a8Jh4pjCWj+fac3HW6AbgUslg466CfEf1suI6TW/B/kSOSMycSBeR/tmqw7sQi05KgMm7SPODJnzfcv6n+eClpyVIeMrCXKZ688O9ZwehRoyXFVObiFqJyVXfeM6VwcaMlxixpgJE7NzGpJoK9JogP0MHcVMRbi/PTX6H7WOxRo3hBKJVJOSUey2EGIuVeP6BNHEaNvg3eEgwwLR8rUDCSLeQLZtbeQueIb5DAZ4R3+tMjD7cTNaSlMH7iZAZoXRHAI0hSWIFm/J0E5YXQtSJ+/Ctlqr4LyHXnCUKResxmR6jBQTuz37iDd8kXIYTSA4oeJVDmIxpfHOXi7B4LnLEbBM+ZC1RWHoR21rV3ucwjywcNQ2PoCNuiHMR85gIz7S6DiB75XQNyHAKDmjXrtFhQ0eixU3cFbp23NMt4hyBOx+UJEqIJBdafjbBXS56+Eij8+BxD65jKkTMmAyj1sCLgl3LgCijuKxOFIjbd8D+YxNBwHDCVFUPHH5wBk0TFIU7THbRN10dsQFENGIPW6rR7N4+9szclETFMjKP74HABGMXwk7AqbEUEpQbkH/+C2dRDCdc8hsObxlleqQLnHQZuRfn0esl6+AMo3BAkAwykEOG21rYVjQg8hKIYmObe8n8xjBAsAoxgBIcDpik8InM1/uAJZL9WAEgZBA8BwDwHvDpdBwWeGJUPrweY9fEYE8xjBA8AokkY5QwjquYPpCoGgKFh3ixfzNJiHZi+weYwoAWC4hoBImXfz+bDl/zgPSnhECwDDJQRPsOY3rETWi+dAiYOoAWAUyaOR+oOPex2CwwLmoZcnpnmM6AFgehuC0/wqMF8NSlz8EgBGkfwshLDJawis+Q1g/oL45jH/B+CPAHjtAn4KQfQAemvehb9CEDUAvuZd+CME0QLg0gfA3VtEkp7XwSGIeEYQJQBO5s0m6N6uQAjW8XZwFDMEwQPgdDEEW/7BS1ouZwixQhA0AD7mXXAPQdjeoWABcDYPzb6nq7p/IwRBAuB0N8iLeRf+DsHnADjdFOVo3gWnEOBSmr0per8BFH98DsDrbXF8ScvjZgaXEMzHvkLG0p1Q8cfnADwOjGDzPtzM8BZCR9WvSL/pfaj4I97QmI/mXXgKwfRlGTIdKoOKHwweGtOmT2RUDpp3Bnjf12zbDaO2/UE5wWMA+o3vCXKQwrAhrN7A/i8X9notDI4uhqChN8kTdnD0Wkaazdd5wXgER5n6CpLHDkT2hruIPv4dYlq6zUv2CTIyCimnwhB83xhk+/Mmoiu+BvM0vMMfdni8ZvpMS4z1bhBoycFOkPh9xlzDAEvdP21LQrimyDQn0NciQEsOdpKUFKfJumCnyR2cm79/YlvlHNCSg50o+dmCT1JebT5cAVpysFNl4S+qzUixq+3tJJSSoXOyNNTop1lL6keYLvSDUjJ0TpeHGpVmFixNazm6nRUSwAGvLg9MYCpm514cYzgzDMqAp9sjM5gdC4ujJ+h+vB1la5KDDFjcPjTlAj82l9Z6tKDLwgACN/3y8PTlWXvztkPJ0s3r7szC7LHtpwujrQ0KkAFDgyLaWtXnec8PTrooyiqJeMp8o3KMoWoUyeb26IKv+WGfr65VxU+CZt/tEtVtAC52ZW5bHGepWx1r0cZF2pp9umT2N83ySLuWitVqqbgtsNU/h0Vu8RjAgxQv2DleY9fNi7Q2jQ9hjBEUY6HgpaActFzFmPGD7ATpp9aCtypNKh1mUsVYCKXNQlJWeFmMZEhLs+Kxk9DJ2fd22TsnYVWv/A3ZIZNQ6gdR4gAAAABJRU5ErkJggg=="


class AppIconExtractor(DmgMounter):
    description = (
        "Extracts an app icon and saves it to disk. Optionally creates "
        "composite images."
    )
    input_variables = {
        "source_app": {
            "required": True,
            "description": "Path to the .app from which to extract an icon. "
            "Can point to a path inside a .dmg which will be mounted. This "
            "path may also contain basic globbing characters such as the "
            "wildcard '*', but only the first result will be returned.",
        },
        "icon_file_number": {
            "required": False,
            "default": 0,
            "description": "Numbered index of the icon to get.",
        },
        "icon_output_path": {
            "required": False,
            "description": "The output path to write the .png icon. If not "
            "set, defaults to %RECIPE_CACHE_DIR%/%NAME%.png",
        },
        "composite_install_path": {
            "required": False,
            "description": "The output path to write the composited 'install' "
            "icon .png, where `composite_install_template` is superimposed on "
            "top of the app icon. If not set, not 'install' composite icon will "
            "be created.",
        },
        "composite_install_template": {
            "required": False,
            "description": "Path to a template icon to composite on top of the "
            "app's icon to create an 'install' icon version. If not set, a "
            "default template icon is used.",
        },
        "composite_update_path": {
            "required": False,
            "description": "The output path to write the composited 'update' "
            "icon .png, where `composite_update_template` is superimposed on "
            "top of the app icon. If not set, not 'update' composite icon will "
            "be created.",
        },
        "composite_update_template": {
            "required": False,
            "description": "Path to a template icon to composite on top of the "
            "app's icon to create an 'update' icon version. If not set, a "
            "default template icon is used.",
        },
        "composite_uninstall_path": {
            "required": False,
            "description": "The output path to write the composited 'uninstall' "
            "icon .png, where `composite_uninstall_template` is superimposed on "
            "top of the app icon. If not set, not 'uninstall' composite icon will "
            "be created.",
        },
        "composite_uninstall_template": {
            "required": False,
            "description": "Path to a template icon to composite on top of the "
            "app's icon to create an 'uninstall' icon version. If not set, a "
            "default template icon is used.",
        },
        "composite_position": {
            "required": False,
            "description": "The anchor position at which to add the composited "
            "template icons. One of: `br` (bottom right), `bl` (bottom left), "
            "`ur` (upper right), or ul (upper left). Defaults to `br`.",
        },
        "composite_padding": {
            "required": False,
            "description": "The number of both horizontal and vertical pixels "
            "to add as padding from the edge of the app icon when compositing "
            "a template icon on top. Defaults to `10`.",
        },
    }
    output_variables = {
        "app_icon_path": {
            "description": "The path on disk to the plain, uncomposited app icon."
        },
        "install_icon_path": {
            "description": "The path on disk to the 'install' composited icon "
            "variation, if requested."
        },
        "update_icon_path": {
            "description": "The path on disk to the 'update' composited icon "
            "variation, if requested."
        },
        "uninstall_icon_path": {
            "description": "The path on disk to the 'uninstall' composited icon "
            "variation, if requested."
        },
    }
    description = __doc__

    def is_base64(self, s: str) -> bool:
        """Returns boolean whether the passed string is a base64-endcoded value.

        Arguments:
            s: string to check

        Returns:
            boolean if string is base64 encoded
        """
        try:
            # Raise an exception if the passed string cannot be decoded as ascii
            s_bytes = bytes(s, encoding="ascii")
            # Test and return the equality of attempting to re-encode the
            # decoded bytes against the original passed string
            return base64.b64encode(base64.b64decode(s_bytes)) == s_bytes
        except Exception:
            return False

    def get_app_icon_path(self, app_path: str, icon_number: int) -> str:
        """Returns the full path to the app icon specified in an app's
        Info.plist file if possible.

        Arguments:
            app_path: path to the .app

        Returns:
            string path to the app icon, or None if unable to find it
        
        Windows:
            Extracts the icon-group from a PE-file to ICO-file.
            Returns the path to the extracted ICO-file.
            An ICO-file can be red by the following (PIL-) functions.
            Todo: Extend it to extract from MSI files.
        """
        if not os.path.exists(app_path):
            return None
<<<<<<< HEAD

        if is_mac():
            try:
                info = plistlib.readPlist(os.path.join(app_path, "Contents/Info.plist"))
            except plistlib.PlistReadError:
                return None
            # Read the CFBundleIconFile property, or try using the app's name if
            # that property doesn't exist. This won't catch every case of poor app
            # construction but it will catch some.
            app_name = os.path.basename(app_path)
            icon_filename = info.get("CFBundleIconFile", app_name)
            icon_path = os.path.join(app_path, "Contents/Resources", icon_filename)
            # Add .icns if missing
            if not os.path.splitext(icon_path)[1]:
                icon_path += ".icns"
            # if os.path.exists(icon_path):
                # return icon_path

        if is_windows():
            file_name, file_ext = os.path.splitext(app_path)
            icon_path = file_name + ".ico"
            try:
                icoExtInst = icoextract.IconExtractor(app_path)
            except RuntimeError:
                f"Unable to open {app_path} icon extraction."
            icoExtInst.export_icon(icon_path, num=icon_number)

=======
        try:
            with open(os.path.join(app_path, "Contents/Info.plist"), "rb") as app_plist:
                info = plistlib.load(app_plist)
        except plistlib.InvalidFileException:
            return None
        # Read the CFBundleIconFile property, or try using the app's name if
        # that property doesn't exist. This won't catch every case of poor app
        # construction but it will catch some.
        app_name = os.path.basename(app_path)
        icon_filename = info.get("CFBundleIconFile", app_name)
        icon_path = os.path.join(app_path, "Contents/Resources", icon_filename)
        # Add .icns if missing
        if not os.path.splitext(icon_path)[1]:
            icon_path += ".icns"
>>>>>>> b6ee9dab
        if os.path.exists(icon_path):
            return icon_path
        return None

    def save_icon_to_destination(self, input_path: str, output_path: str) -> str:
        """Copies the input icns file path to the output file path as a png.

        Arguments:
            input_path: string path to the icns file
            output_path: string path to the destination

        Returns:
            full path to the output file, or None if the operation failed
        """
        try:
            icon = Image.open(input_path)
            if (128, 128, 2) in icon.info["sizes"]:
                icon.size = (128, 128, 2)
            elif (256, 256) in icon.info["sizes"]:
                icon.size = (256, 256)
            else:
                self.output("Resizing icon to 256px.")
                icon = icon.resize((256, 256))
            icon.convert("RGBA")
            icon.load()
            icon.save(output_path, format="png")
            return output_path
        except PermissionError:
            raise ProcessorError(
                f"Unable to save app icon to {output_path} due to permissions."
            )
        except IOError:
            raise ProcessorError(f"Unable to save app icon to path {output_path}.")
        except ValueError:
            raise ProcessorError(
                f"Unable to open a 256px representation of the icon at {input_path}."
            )
        except FileNotFoundError:
            raise ProcessorError(
                f"Unable to open the source icon at path {input_path}."
            )

    def composite_icon(self, icon_path: str, foreground: str, output_path: str) -> str:
        """Creates a composite icon at `output_path` where `foreground` is
        pasted on top of `icon_path` starting at `position` with `padding`
        pixels of padding.

        If the passed `foreground` string is a path that exists, that path is
        used as the source of the foreground image. Otherwise, the `foreground`
        string is assumed to be a base64-encoded string representing an zimage.

        Arguments:
            icon_path: file path to the app icon
            foreground: file path to, or base64 string representation of, a
                template icon to composite on top of the app icon
            output_path: file path to write composited icon

        Returns:
            path to written output composited icon
        """
        # Retrieve or set defaults for position and padding
        position = self.env.get("composite_position", "br")
        # Reset invalid position input to the default of "br" and output a
        # Processor message
        if position not in ["ul", "ur", "br", "bl"]:
            self.output(
                f"Reset invalid composite_position input '{position}' to the default value 'br'."
            )
            position = "br"
        padding = self.env.get("composite_padding", 10)
        # Reset invalid padding input to the default value '10' and output a
        # Processor message
        if not isinstance(padding, int) and padding >= 0:
            self.output(
                f"Reset invalid composite_padding input '{padding}' to the default value '10'."
            )
            padding = 10

        # If the passed `foreground` doesn't appear to be a local path, but is a
        # base64-encoded string, decode that string so that it can be used by
        # PIL as an image source.
        if not os.path.exists(foreground) and self.is_base64(foreground):
            foreground = io.BytesIO(base64.b64decode(foreground))

        # Open the background image
        bg = Image.open(icon_path)
        # Set the size to the 256px representation (128px square @2x resolution)
        # Note: this is hardcoded as a default for several reasons:
        #   1. This is the default representation size for most first-party
        #      Apple apps.
        #   2. Allowing the recipe to set custom sizes would balloon the number
        #      of input variables to manage.
        #   3. It might be confusing and complicate error handling if a recipe
        #      passed a larger representation that may not be available.
        #   4. PRs accepted for improvements :)
        if (128, 128, 2) in bg.info["sizes"]:
            bg.size = (128, 128, 2)
        elif (256, 256) in bg.info["sizes"]:
            bg.size = (256, 256)
        else:
            self.output("Resizing icon to 256px.")
            bg = bg.resize((256, 256))
        bg.convert("RGBA")
        bg.load()
        # Open the foreground template
        fg = Image.open(foreground).convert("RGBA")

        # Determine the coordinates to anchor the pasted image
        if position == "ul":
            coords = (0 + padding, 0 + padding)
        elif position == "ur":
            coords = (bg.size[0] - (fg.size[0] + padding), 0 + padding)
        elif position == "bl":
            coords = (0 + padding, bg.size[1] - (fg.size[1] + padding))
        # This handles the default case of br (bottom right) or any other
        # invalid input
        else:
            coords = (
                bg.size[0] - (fg.size[0] + padding),
                bg.size[1] - (fg.size[1] + padding),
            )

        # Pastes the foreground onto the background. The third parameter
        # re-specifies the foreground as the paste mask to preserve
        # transparency.
        composite = bg.copy()
        composite.paste(fg, coords, fg)
        try:
            composite.save(output_path, format="png")
        except IOError:
            raise ProcessorError(f"Unable to save output to {output_path}")

        # Close the images
        bg.close()
        fg.close()

        return output_path

    def main(self):
        """Main"""
        # Retrieve or set a default output path for the app icon
        # Create it, if it does not exist
        if self.env.get("icon_output_path"):
            app_icon_output_path = self.env.get("icon_output_path")
            if not os.path.isdir(os.path.dirname(app_icon_output_path)):
                os.makedirs(os.path.dirname(app_icon_output_path))
        else:
            recipe_dir = self.env["RECIPE_CACHE_DIR"]
            icon_name = self.env["NAME"]
            app_icon_output_path = os.path.join(recipe_dir, icon_name + ".png")

        # Retrieve the app path
        source_app = self.env.get("source_app")
        icon_file_number = int(self.env.get("icon_file_number", 0))

        # Determine if the app path is within a dmg
        (dmg_path, dmg, dmg_app_path) = self.parsePathForDMG(source_app)
        if dmg:
            # Mount dmg and return app path inside
            mount_point = self.mount(dmg_path)
            app_path = os.path.join(mount_point, dmg_app_path)
        else:
            # Use the source path as-is, assuming it's a full path to a .app
            app_path = source_app

        # Extract the app icon to the destination path
        app_icon_path = self.get_app_icon_path(app_path, icon_file_number)
        if not app_icon_path:
            raise ProcessorError(
                f"Unable to determine app icon path for app at {app_path}."
            )
        icon_path = self.save_icon_to_destination(app_icon_path, app_icon_output_path)
        self.env["app_icon_path"] = icon_path

        # Create an 'install' version if requested
        if self.env.get("composite_install_path"):
            install_path = self.env.get("composite_install_path")
            install_template = self.env.get(
                "composite_install_template", DEFAULT_ICON_INSTALL
            )
            install_icon = self.composite_icon(
                app_icon_path, install_template, install_path
            )
            self.env["install_icon_path"] = install_icon

        # Create an 'uninstall' version if requested
        if self.env.get("composite_uninstall_path"):
            uninstall_path = self.env.get("composite_uninstall_path")
            uninstall_template = self.env.get(
                "composite_uninstall_template", DEFAULT_ICON_UNINSTALL
            )
            uninstall_icon = self.composite_icon(
                app_icon_path, uninstall_template, uninstall_path
            )
            self.env["uninstall_icon_path"] = uninstall_icon

        # Create an 'update' version if requested
        if self.env.get("composite_update_path"):
            update_path = self.env.get("composite_update_path")
            update_template = self.env.get(
                "composite_update_template", DEFAULT_ICON_UPDATE
            )
            update_icon = self.composite_icon(
                app_icon_path, update_template, update_path
            )
            self.env["update_icon_path"] = update_icon

        # If we mounted a dmg, unmount it
        if dmg:
            self.unmount(dmg_path)


if __name__ == "__main__":
    processor = AppIconExtractor()
    processor.execute_shell()<|MERGE_RESOLUTION|>--- conflicted
+++ resolved
@@ -13,7 +13,6 @@
 # WITHOUT WARRANTIES OR CONDITIONS OF ANY KIND, either express or implied.
 # See the License for the specific language governing permissions and
 # limitations under the License.
-# Extended to extract icons from Windows PE-files. 20220807, Hm
 """
 AppIconExtractor
 
@@ -23,8 +22,6 @@
 You can do this by running:
 
 /usr/local/autopkg/python -m pip install --upgrade Pillow
-And on Windows:
-pip install icoextract
 """
 
 import plistlib
@@ -32,15 +29,11 @@
 import io
 import os
 
-
 from autopkglib import Processor, ProcessorError
 from autopkglib.DmgMounter import DmgMounter
-from autopkglib import is_mac, is_windows
 
 try:
     from PIL import Image
-    if is_windows():
-        import icoextract
 except (ImportError, ModuleNotFoundError):
     raise ProcessorError(
         "The Pillow library is required, but was not found. "
@@ -70,11 +63,6 @@
             "path may also contain basic globbing characters such as the "
             "wildcard '*', but only the first result will be returned.",
         },
-        "icon_file_number": {
-            "required": False,
-            "default": 0,
-            "description": "Numbered index of the icon to get.",
-        },
         "icon_output_path": {
             "required": False,
             "description": "The output path to write the .png icon. If not "
@@ -169,7 +157,7 @@
         except Exception:
             return False
 
-    def get_app_icon_path(self, app_path: str, icon_number: int) -> str:
+    def get_app_icon_path(self, app_path: str) -> str:
         """Returns the full path to the app icon specified in an app's
         Info.plist file if possible.
 
@@ -178,44 +166,9 @@
 
         Returns:
             string path to the app icon, or None if unable to find it
-        
-        Windows:
-            Extracts the icon-group from a PE-file to ICO-file.
-            Returns the path to the extracted ICO-file.
-            An ICO-file can be red by the following (PIL-) functions.
-            Todo: Extend it to extract from MSI files.
         """
         if not os.path.exists(app_path):
             return None
-<<<<<<< HEAD
-
-        if is_mac():
-            try:
-                info = plistlib.readPlist(os.path.join(app_path, "Contents/Info.plist"))
-            except plistlib.PlistReadError:
-                return None
-            # Read the CFBundleIconFile property, or try using the app's name if
-            # that property doesn't exist. This won't catch every case of poor app
-            # construction but it will catch some.
-            app_name = os.path.basename(app_path)
-            icon_filename = info.get("CFBundleIconFile", app_name)
-            icon_path = os.path.join(app_path, "Contents/Resources", icon_filename)
-            # Add .icns if missing
-            if not os.path.splitext(icon_path)[1]:
-                icon_path += ".icns"
-            # if os.path.exists(icon_path):
-                # return icon_path
-
-        if is_windows():
-            file_name, file_ext = os.path.splitext(app_path)
-            icon_path = file_name + ".ico"
-            try:
-                icoExtInst = icoextract.IconExtractor(app_path)
-            except RuntimeError:
-                f"Unable to open {app_path} icon extraction."
-            icoExtInst.export_icon(icon_path, num=icon_number)
-
-=======
         try:
             with open(os.path.join(app_path, "Contents/Info.plist"), "rb") as app_plist:
                 info = plistlib.load(app_plist)
@@ -230,7 +183,6 @@
         # Add .icns if missing
         if not os.path.splitext(icon_path)[1]:
             icon_path += ".icns"
->>>>>>> b6ee9dab
         if os.path.exists(icon_path):
             return icon_path
         return None
@@ -372,11 +324,8 @@
     def main(self):
         """Main"""
         # Retrieve or set a default output path for the app icon
-        # Create it, if it does not exist
         if self.env.get("icon_output_path"):
             app_icon_output_path = self.env.get("icon_output_path")
-            if not os.path.isdir(os.path.dirname(app_icon_output_path)):
-                os.makedirs(os.path.dirname(app_icon_output_path))
         else:
             recipe_dir = self.env["RECIPE_CACHE_DIR"]
             icon_name = self.env["NAME"]
@@ -384,7 +333,6 @@
 
         # Retrieve the app path
         source_app = self.env.get("source_app")
-        icon_file_number = int(self.env.get("icon_file_number", 0))
 
         # Determine if the app path is within a dmg
         (dmg_path, dmg, dmg_app_path) = self.parsePathForDMG(source_app)
@@ -397,7 +345,7 @@
             app_path = source_app
 
         # Extract the app icon to the destination path
-        app_icon_path = self.get_app_icon_path(app_path, icon_file_number)
+        app_icon_path = self.get_app_icon_path(app_path)
         if not app_icon_path:
             raise ProcessorError(
                 f"Unable to determine app icon path for app at {app_path}."
